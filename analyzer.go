--- conflicted
+++ resolved
@@ -1,8 +1,4 @@
-<<<<<<< HEAD
-// Copyright (c) 2020-2023 Denis Tingaikin
-=======
 // Copyright (c) 2020-2024 Denis Tingaikin
->>>>>>> 8715c009
 //
 // SPDX-License-Identifier: Apache-2.0
 //
@@ -164,10 +160,7 @@
 			return nil, fmt.Errorf("calculate goheader.Value: %w", err)
 		}
 	}
-<<<<<<< HEAD
 	return a, nil
-=======
-	return a
 }
 
 func (a *Analyzer) generateFix(i Issue, file *ast.File, header string) (Fix, bool) {
@@ -258,5 +251,4 @@
 
 	fix.Actual = append(fix.Actual, strings.Split(actual, "\n")...)
 	return fix, true
->>>>>>> 8715c009
 }